import torch
import torch.nn as nn

from embed_regularize import embedded_dropout
from locked_dropout import LockedDropout
from weight_drop import WeightDrop

class RNNModel(nn.Module):
    """
    Container module with an encoder, a recurrent module, and a decoder.

    The main difference in the tpr version is that the encoder is statically 
    specified via construction from the flattened tpr vectors.
    """

    def __init__(self, rnn_type, corpus, nhid, nlayers, dropout=0.5, dropouth=0.5, dropouti=0.5, dropoute=0.1, wdrop=0, tie_weights=False, learned_embeddings=False):
        super(RNNModel, self).__init__()
        self.lockdrop = LockedDropout()
        self.idrop = nn.Dropout(dropouti)
        self.hdrop = nn.Dropout(dropouth)
        self.drop = nn.Dropout(dropout)
        ninp = next(iter(corpus.dictionary.word2vec.values()))[0]
        self.encoder = torch.FloatTensor(ntoken, ninp)
        self.full_conn = nn.Sequential(nn.Linear(ninp, 128),
                                       nn.ReLU(),
                                       nn.Linear(128, ninp))
        # fill the encoder with our vectors
        for word_i, word in enumerate(corpus.dictionary.idx2word):
            self.encoder[word_i] = corpus.dictionary.word2vec[word]

<<<<<<< HEAD
=======
        self.encoder = nn.Embedding.from_pretrained(self.encoder)
        if learned_embeddings:
            print("using learned embeddings with random initializations")
            self.encoder = nn.Embedding(ntoken, ninp)

>>>>>>> 4393919a
        assert rnn_type in ['LSTM', 'QRNN', 'GRU'], 'RNN type is not supported'
        if rnn_type == 'LSTM':
            self.rnns = [torch.nn.LSTM(ninp if l == 0 else nhid, nhid if l != nlayers - 1 else (ninp if tie_weights else nhid), 1, dropout=0) for l in range(nlayers)]
            if wdrop:
                self.rnns = [WeightDrop(rnn, ['weight_hh_l0'], dropout=wdrop) for rnn in self.rnns]
        if rnn_type == 'GRU':
            self.rnns = [torch.nn.GRU(ninp if l == 0 else nhid, nhid if l != nlayers - 1 else ninp, 1, dropout=0) for l in range(nlayers)]
            if wdrop:
                self.rnns = [WeightDrop(rnn, ['weight_hh_l0'], dropout=wdrop) for rnn in self.rnns]
        elif rnn_type == 'QRNN':
            from torchqrnn import QRNNLayer
            self.rnns = [QRNNLayer(input_size=ninp if l == 0 else nhid, hidden_size=nhid if l != nlayers - 1 else (ninp if tie_weights else nhid), save_prev_x=True, zoneout=0, window=2 if l == 0 else 1, output_gate=True) for l in range(nlayers)]
            for rnn in self.rnns:
                rnn.linear = WeightDrop(rnn.linear, ['weight'], dropout=wdrop)
        self.rnns = torch.nn.ModuleList(self.rnns)
        self.decoder = nn.Linear(nhid, corpus.dictionary.emsize) #maybe come back to this.
        # Optionally tie weights as in:
        # "Using the Output Embedding to Improve Language Models" (Press & Wolf 2016)
        # https://arxiv.org/abs/1608.05859
        # and
        # "Tying Word Vectors and Word Classifiers: A Loss Framework for Language Modeling" (Inan et al. 2016)
        # https://arxiv.org/abs/1611.01462
        if tie_weights:
            if nhid != ninp:
                raise ValueError('When using the tied flag, nhid must be equal to emsize')
            self.decoder.weight = self.encoder.weight

        self.init_weights()

        self.rnn_type = rnn_type
        self.ninp = ninp
        self.nhid = nhid
        self.nlayers = nlayers
        self.dropout = dropout
        self.dropouti = dropouti
        self.dropouth = dropouth
        self.dropoute = dropoute
        self.tie_weights = tie_weights

    def reset(self):
        if self.rnn_type == 'QRNN': [r.reset() for r in self.rnns]

    def init_weights(self):
        initrange = 0.1
        self.decoder.bias.data.fill_(0)
        self.decoder.weight.data.uniform_(-initrange, initrange)

    def forward(self, input, hidden, return_h=False):
        """
        probably want to remove the embedded_dropout call given our hand crafted vectors 
        """
        emb = embedded_dropout(self.encoder, input, dropout=self.dropoute if self.training else 0)
        raw_output = self.full_conn(emb)
        new_hidden = []
        raw_outputs = []
        outputs = []
        for l, rnn in enumerate(self.rnns):
            current_input = raw_output
            raw_output, new_h = rnn(raw_output, hidden[l])
            new_hidden.append(new_h)
            raw_outputs.append(raw_output)
            if l != self.nlayers - 1:
                raw_output = self.lockdrop(raw_output, self.dropouth)
                outputs.append(raw_output)
        hidden = new_hidden

        output = self.lockdrop(raw_output, self.dropout)
        outputs.append(output)

        result = output.view(output.size(0)*output.size(1), output.size(2))
        if return_h:
            return result, hidden, raw_outputs, outputs
        return result, hidden

    def init_hidden(self, bsz):
        weight = next(self.parameters()).data
        if self.rnn_type == 'LSTM':
            return [(weight.new(1, bsz, self.nhid if l != self.nlayers - 1 else (self.ninp if self.tie_weights else self.nhid)).zero_(),
                    weight.new(1, bsz, self.nhid if l != self.nlayers - 1 else (self.ninp if self.tie_weights else self.nhid)).zero_())
                    for l in range(self.nlayers)]
        elif self.rnn_type == 'QRNN' or self.rnn_type == 'GRU':
            return [weight.new(1, bsz, self.nhid if l != self.nlayers - 1 else (self.ninp if self.tie_weights else self.nhid)).zero_()
                    for l in range(self.nlayers)]<|MERGE_RESOLUTION|>--- conflicted
+++ resolved
@@ -28,14 +28,6 @@
         for word_i, word in enumerate(corpus.dictionary.idx2word):
             self.encoder[word_i] = corpus.dictionary.word2vec[word]
 
-<<<<<<< HEAD
-=======
-        self.encoder = nn.Embedding.from_pretrained(self.encoder)
-        if learned_embeddings:
-            print("using learned embeddings with random initializations")
-            self.encoder = nn.Embedding(ntoken, ninp)
-
->>>>>>> 4393919a
         assert rnn_type in ['LSTM', 'QRNN', 'GRU'], 'RNN type is not supported'
         if rnn_type == 'LSTM':
             self.rnns = [torch.nn.LSTM(ninp if l == 0 else nhid, nhid if l != nlayers - 1 else (ninp if tie_weights else nhid), 1, dropout=0) for l in range(nlayers)]
